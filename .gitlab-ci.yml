--- conflicted
+++ resolved
@@ -105,11 +105,7 @@
   only:
     - 69-push-to-pip-repository-after-commit-to-master-off-dev
     - 69-push-to-pip-repository-after-commit-to-master-off-dev-restructure-hierarchy
-<<<<<<< HEAD
-    - 131-pip-bundle-does-not-work-with-cpu-only-tensorflow
-=======
     - 131-pip-bundle-does-not-work-with-cpu-only-tensorflow-drop-tensorflow-auto-install
->>>>>>> dcd8cf71
     - tags
   script:
     # source utils
@@ -125,14 +121,11 @@
     # save NiftyNet folder path just in case
     - export niftynet_dir=$(pwd)
     # create the NiftyNet wheel
+    - rm -rf dist  # remove dist directory, just in case
     - sh ci/bundlewheel.sh
+    - source ci/findwheel.sh
     - echo $niftynet_wheel
     # ============= Python 2 ============================
-<<<<<<< HEAD
-    - bash -x ci/testwheel.sh -p 2
-    # ============= Python 3 ============================
-    - bash -x ci/testwheel.sh -p 3
-=======
     # create a virtual env to test pip installer
     - venv="niftynet-pip-installer-venv-py2"
     - mypython=$(which python2)
@@ -200,7 +193,6 @@
     # deactivate virtual environment
     - deactivate
     - cd $niftynet_dir
->>>>>>> dcd8cf71
   tags:
     - gift-adelie
 
@@ -214,6 +206,7 @@
     # create the NiftyNet wheel
     - rm -rf dist  # remove dist directory, just in case
     - sh ci/bundlewheel.sh
+    - source ci/findwheel.sh
     - echo $niftynet_wheel
     # Creat camera-ready folder if doesn't exist
     - camera_ready_dir=/home/gitlab-runner/environments/niftynet/pip/camera-ready
