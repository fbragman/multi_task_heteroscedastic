--- conflicted
+++ resolved
@@ -45,25 +45,8 @@
 
     def inverse_op(self, input_image, mask=None):
         if not isinstance(input_image, dict):
-<<<<<<< HEAD
             full_border = match_ndim(self.border, input_image.ndim)
             outputs = _crop_numpy_array(input_image, full_border)
-=======
-            try:
-                x_ = self.border[0][0] if (input_image.shape[0]/2 > self.border[0][0] > 0) else 0
-                y_ = self.border[1][0] if (input_image.shape[1]/2 > self.border[1][0] > 0) else 0
-                z_ = self.border[2][0] if (input_image.shape[2]/2 > self.border[2][0] > 0) else 0
-                _x = -self.border[0][0] if (input_image.shape[0]/2 > self.border[0][0] > 0) else input_image.shape[0]
-                _y = -self.border[1][0] if (input_image.shape[1]/2 > self.border[1][0] > 0) else input_image.shape[1]
-                _z = -self.border[2][0] if (input_image.shape[2]/2 > self.border[2][0] > 0) else input_image.shape[2]
-
-                outputs = input_image[x_:_x, y_:_y, z_:_z, ...]
-            except IndexError:
-                tf.logging.fatal(
-                    "unable to inverse the padding "
-                    "input: {}, pad param. {}".format(
-                        outputs.shape, self.border))
->>>>>>> 6a00f7f7
             return outputs, mask
 
         for name, image in input_image.items():
@@ -76,13 +59,17 @@
 
 def _crop_numpy_array(image, border):
     try:
-        assert image.ndim >= 3
-        x_ = max(border[0][0], 0)
-        y_ = max(border[1][0], 0)
-        z_ = max(border[2][0], 0)
-        _x = -border[0][0] if border[0][0] > 0 else image.shape[0]
-        _y = -border[1][0] if border[1][0] > 0 else image.shape[1]
-        _z = -border[2][0] if border[2][0] > 0 else image.shape[2]
+        assert image.ndim >= 3, \
+            "input image must have at least 3 spatial dims"
+        x_ = border[0][0] if image.shape[0]/2 > border[0][0] > 0 else 0
+        y_ = border[1][0] if image.shape[1]/2 > border[1][0] > 0 else 0
+        z_ = border[2][0] if image.shape[2]/2 > border[2][0] > 0 else 0
+        _x = -border[0][0] if image.shape[0]/2 > border[0][0] > 0 \
+            else image.shape[0]
+        _y = -border[1][0] if image.shape[1]/2 > border[1][0] > 0 \
+            else image.shape[1]
+        _z = -border[2][0] if image.shape[2]/2 > border[2][0] > 0 \
+            else image.shape[2]
         return image[x_:_x, y_:_y, z_:_z, ...]
     except (IndexError, AssertionError):
         tf.logging.fatal(
