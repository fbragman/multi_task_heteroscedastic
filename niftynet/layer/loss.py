--- conflicted
+++ resolved
@@ -64,15 +64,6 @@
 
 
 # Generalised Dice score with different type weights
-<<<<<<< HEAD
-def generalised_dice_loss(pred, labels, type_weight='Square'):
-    n_voxels = labels.get_shape()[0].value
-    n_classes = pred.get_shape()[1].value
-    pred = tf.nn.softmax(pred)
-    ids = tf.range(n_voxels, dtype=tf.int64)
-    labels = tf.to_int64(labels)
-    ids = tf.stack([ids, labels], axis=1)
-=======
 
 def generalised_dice_loss(prediction, ground_truth, weight_map=None, type_weight='Square'):
     n_voxels = ground_truth.get_shape()[0].value
@@ -84,7 +75,6 @@
 
     ids = tf.constant(np.arange(n_voxels), dtype=tf.int64)
     ids = tf.stack([ids, ground_truth], axis=1)
->>>>>>> d6205868
     one_hot = tf.SparseTensor(indices=ids,
                               values=tf.ones([n_voxels],dtype=tf.float32),
                               dense_shape=[n_voxels, n_classes])
@@ -129,14 +119,6 @@
     :param r: the 'sensitivity ratio' (authors suggest values from 0.01-0.10 will have similar effects)
     :return: the loss
     """
-<<<<<<< HEAD
-    n_voxels = labels.get_shape()[0].value
-    n_classes = pred.get_shape()[1].value
-    pred = tf.nn.softmax(pred)
-    ids =  tf.range(n_voxels, dtype=tf.int64)
-    labels = tf.to_int64(labels)
-    ids = tf.stack([ids, labels], axis=1)
-=======
 
     n_voxels = ground_truth.get_shape()[0].value
     n_classes = prediction.get_shape()[1].value
@@ -144,7 +126,6 @@
     ids = tf.constant(np.arange(n_voxels), dtype=tf.int64)
     ids = tf.stack([ids, ground_truth], axis=1)
 
->>>>>>> d6205868
     one_hot = tf.SparseTensor(indices=ids,
                               values=tf.ones([n_voxels],dtype=tf.float32),
                               dense_shape=[n_voxels, n_classes])
@@ -171,24 +152,6 @@
                      tf.get_collection('reg_var', scope)])
 
 
-<<<<<<< HEAD
-def cross_entropy(pred, labels):
-    entropy = tf.nn.sparse_softmax_cross_entropy_with_logits(
-        logits=pred, labels=tf.to_int64(labels))
-    return tf.reduce_mean(entropy)
-
-
-def dice(pred, labels):
-    labels = tf.to_int64(labels)
-    pred = tf.cast(pred, tf.float32)
-
-    ids = tf.range(tf.to_int64(tf.shape(labels)[0]), dtype=tf.int64)
-    ids = tf.stack([ids, labels], axis=1)
-    one_hot = tf.SparseTensor(
-            indices=ids,
-            values=tf.ones_like(labels, dtype=tf.float32),
-            dense_shape=tf.to_int64(tf.shape(pred)))
-=======
 def cross_entropy(prediction, ground_truth, weight_map=None):
     entropy = tf.nn.sparse_softmax_cross_entropy_with_logits(logits=prediction,
                                                              labels=ground_truth)
@@ -277,18 +240,15 @@
 
 
 def dice(prediction, ground_truth, weight_map=None):
-    n_voxels = ground_truth.get_shape()[0].value
-    n_classes = prediction.get_shape()[1].value
-    prediction = tf.nn.softmax(prediction)
-    weight_map_nclasses = tf.reshape(tf.tile(weight_map, [n_classes]),
-                                     prediction.get_shape())
-    # construct sparse matrix for ground_truth to save space
-    ids = tf.constant(np.arange(n_voxels), dtype=tf.int64)
-    ids = tf.stack([ids, ground_truth], axis=1)
-    one_hot = tf.SparseTensor(indices=ids,
-                              values=tf.ones([n_voxels],dtype=tf.float32),
-                              dense_shape=[n_voxels, n_classes])
->>>>>>> d6205868
+    ground_truth = tf.to_int64(ground_truth)
+    prediction = tf.cast(prediction, tf.float32)
+
+    ids = tf.range(tf.to_int64(tf.shape(ground_truth)[0]), dtype=tf.int64)
+    ids = tf.stack([ids, ground_truth], axis=1)
+    one_hot = tf.SparseTensor(
+            indices=ids,
+            values=tf.ones_like(ground_truth, dtype=tf.float32),
+            dense_shape=tf.to_int64(tf.shape(prediction)))
     # dice
     dice_numerator = 2.0 * tf.sparse_reduce_sum(weight_map_nclasses * one_hot *
                                                 prediction,
