--- conflicted
+++ resolved
@@ -26,14 +26,11 @@
         'niftynet.application.autoencoder_application.AutoencoderApplication',
     'net_gan':
         'niftynet.application.gan_application.GANApplication',
-<<<<<<< HEAD
     'net_multitask':
         'niftynet.application.multitask_application.MultiTaskApplication',
-=======
     'net_classify':
         'niftynet.application.classification_application.'
         'ClassificationApplication',
->>>>>>> 8b13deb8
 }
 
 SUPPORTED_NETWORK = {
@@ -143,7 +140,7 @@
         'niftynet.layer.loss_regression.huber_loss'
 }
 
-<<<<<<< HEAD
+
 SUPPORTED_LOSS_HETERO_REGRESSION = {
     "L1Loss":
         'niftynet.layer.loss_hetero_regression.l1_loss',
@@ -153,14 +150,13 @@
         'niftynet.layer.loss_hetero_regression.l2_loss_img'
 }
 
-=======
+
 SUPPORTED_LOSS_CLASSIFICATION = {
     "CrossEntropy":
         'niftynet.layer.loss_classification.cross_entropy',
 }
 
 
->>>>>>> 8b13deb8
 SUPPORTED_LOSS_AUTOENCODER = {
     "VariationalLowerBound":
         'niftynet.layer.loss_autoencoder.variational_lower_bound',
