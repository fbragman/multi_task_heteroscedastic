# -*- coding: utf-8 -*-
from __future__ import absolute_import, print_function

import os
import time

import numpy as np
import tensorflow as tf
from six.moves import range

from engine.input_buffer import TrainEvalInputBuffer
from engine.spatial_location_check import SpatialLocationCheckLayer
from engine.selective_sampler import SelectiveSampler
from engine.uniform_sampler import UniformSampler
from layer.loss import LossFunction
from utilities import misc_common as util
from utilities.input_placeholders import ImagePatch
<<<<<<< HEAD
from utilities.training_output import QuantitiesToMonitor
from utilities.autoencoder_visualisations import ReconsVAE
=======
import engine.logging
>>>>>>> 8aa79953

np.random.seed(seed=int(time.time()))


def run(net_class, param, volume_loader, device_str):
    # construct graph
    graph = tf.Graph()
    with graph.as_default(), tf.device('/cpu:0'):
        # defines a training element
        patch_holder = ImagePatch(
            spatial_rank=param.spatial_rank,
            image_size=param.image_size,
            label_size=param.label_size,
            weight_map_size=param.w_map_size,
            image_dtype=tf.float32,
            label_dtype=tf.int64,
            weight_map_dtype=tf.float32,
            num_image_modality=volume_loader.num_modality(0),
            num_label_modality=volume_loader.num_modality(1),
            num_weight_map=volume_loader.num_modality(2))
        # defines data augmentation for training
        augmentations = []
        if param.rotation:
            from layer.rand_rotation import RandomRotationLayer
            augmentations.append(RandomRotationLayer(
                min_angle=param.min_angle,
                max_angle=param.max_angle))
        if param.spatial_scaling:
            from layer.rand_spatial_scaling import RandomSpatialScalingLayer
            augmentations.append(RandomSpatialScalingLayer(
                min_percentage=param.min_percentage,
                max_percentage=param.max_percentage))
        # defines how to generate samples of the training element from volume
<<<<<<< HEAD
        if param.window_sampling == 'uniform':
            sampler = UniformSampler(patch=patch_holder,
                                     volume_loader=volume_loader,
                                     patch_per_volume=param.sample_per_volume,
                                     data_augmentation_methods=augmentations,
                                     name='uniform_sampler')
        elif param.window_sampling == 'selective':
            # TODO check param, this is for segmentation problems only
            spatial_location_check = SpatialLocationCheckLayer(
                compulsory=((0), (0)),
                minimum_ratio=param.min_sampling_ratio,
                min_numb_labels=param.min_numb_labels,
                padding=param.border,
                name='spatial_location_check')
            sampler = SelectiveSampler(
                patch=patch_holder,
                volume_loader=volume_loader,
                spatial_location_check=spatial_location_check,
                data_augmentation_methods=None,
                patch_per_volume=param.sample_per_volume,
                name="selective_sampler")

=======
        with tf.name_scope('Sampling'):
            if param.window_sampling == 'uniform':
                sampler = UniformSampler(patch=patch_holder,
                                        volume_loader=volume_loader,
                                        patch_per_volume=param.sample_per_volume,
                                        data_augmentation_methods=augmentations,
                                        name='uniform_sampler')
            elif param.window_sampling == 'selective':
                # TODO check param, this is for segmentation problems only
                spatial_location_check = SpatialLocationCheckLayer(
                    compulsory=((0), (0)),
                    minimum_ratio=param.min_sampling_ratio,
                    min_numb_labels=param.min_numb_labels,
                    padding=param.border,
                    name='spatial_location_check')
                sampler = SelectiveSampler(
                    patch=patch_holder,
                    volume_loader=volume_loader,
                    spatial_location_check=spatial_location_check,
                    data_augmentation_methods=None,
                    patch_per_volume=param.sample_per_volume,
                    name="selective_sampler")
>>>>>>> 8aa79953
        w_regularizer = None
        b_regularizer = None
        if param.reg_type.lower() == 'l2':
            from tensorflow.contrib.layers.python.layers import regularizers
            w_regularizer = regularizers.l2_regularizer(param.decay)
            b_regularizer = regularizers.l2_regularizer(param.decay)
        elif param.reg_type.lower() == 'l1':
            from tensorflow.contrib.layers.python.layers import regularizers
            w_regularizer = regularizers.l1_regularizer(param.decay)
            b_regularizer = regularizers.l1_regularizer(param.decay)
        net = net_class(num_classes=param.num_classes,
<<<<<<< HEAD
                        w_regularizer=w_regularizer,
                        b_regularizer=b_regularizer,
                        acti_func=param.activation_function)
=======
                            w_regularizer=w_regularizer,
                            b_regularizer=b_regularizer,
                            acti_func=param.activation_function)
>>>>>>> 8aa79953
        loss_func = LossFunction(n_class=param.num_classes,
                                loss_type=param.loss_type)
        # construct train queue
<<<<<<< HEAD
        train_batch_runner = TrainEvalInputBuffer(
            batch_size=param.batch_size,
            capacity=max(param.queue_length, param.batch_size),
            sampler=sampler,
            shuffle=True)
        # optimizer
        train_step = tf.train.AdamOptimizer(learning_rate=param.lr)
        tower_losses, tower_grads = [], []
=======
        with tf.name_scope('DataQueue'):
            train_batch_runner = TrainEvalInputBuffer(
                batch_size=param.batch_size,
                capacity=max(param.queue_length, param.batch_size),
                sampler=sampler,
                shuffle=True)
        # optimizer
        with tf.name_scope('Optimizer'):
            train_step = tf.train.AdamOptimizer(learning_rate=param.lr)
        tower_grads = []
>>>>>>> 8aa79953
        train_pairs = train_batch_runner.pop_batch_op
        images, labels = train_pairs['Sampling/images'], train_pairs['Sampling/labels']
        if "weight_maps" in train_pairs:
            weight_maps = train_pairs['Sampling/weight_maps']
        else:
            weight_maps = None
        # Scalar summaries for the console are averaged over GPU runs
        console_outputs=graph.get_collection_ref(engine.logging.CONSOLE)
        console_outputs_cache=console_outputs[:]
        del console_outputs[:]
        tower_console_outputs=[]
        
        for i in range(0, max(param.num_gpus, 1)):
            with tf.device("/{}:{}".format(device_str, i)):
                predictions = net(images, is_training=True)
<<<<<<< HEAD
                loss = loss_func(predictions, labels, weight_maps)
                if param.decay > 0:
                    reg_losses = graph.get_collection(
                        tf.GraphKeys.REGULARIZATION_LOSSES)
                    reg_loss = tf.reduce_mean([tf.reduce_mean(reg_loss)
                                               for reg_loss in reg_losses])
                    loss = loss + reg_loss
                # TODO compute miss for dfferent target types
                grads = train_step.compute_gradients(loss)
                tower_losses.append(loss)
                # Get the list of quantities to monitor during training
                if hasattr(net, 'quantities_to_monitor'):
                    [tower_additional, tower_additional_names] = QuantitiesToMonitor(predictions,
                                                                                     labels,
                                                                                     net.quantities_to_monitor)
                else:
                    [tower_additional, tower_additional_names] = QuantitiesToMonitor(predictions, labels, {})
=======
                with tf.name_scope('Loss'):
                    loss = loss_func(predictions, labels, weight_maps)
                    if param.decay > 0:
                        reg_losses = graph.get_collection(
                            tf.GraphKeys.REGULARIZATION_LOSSES)
                        reg_loss = tf.reduce_mean([tf.reduce_mean(reg_loss)
                                                for reg_loss in reg_losses])
                        loss = loss + reg_loss
                tf.summary.scalar('loss',loss,[engine.logging.CONSOLE,engine.logging.LOG])

                ##################
                # This should probably be refactored into an application class
                # Averages are in name_scope for Tensorboard naming; summaries are outside for console naming
                with tf.name_scope('ConsoleLogging'):
                    logs=[]
                    if param.application_type == 'segmentation':
                        # TODO compute miss for dfferent target types
                        logs.append(['miss', tf.reduce_mean(tf.cast(
                              tf.not_equal(tf.argmax(predictions, -1), labels[..., 0]),
                              dtype=tf.float32))])
                for tag,val in logs:
                    tf.summary.scalar(tag,val,[engine.logging.CONSOLE,engine.logging.LOG])
                ################## 

                # record and clear summaries
                console_outputs=graph.get_collection_ref(engine.logging.CONSOLE)
                tower_console_outputs.append(console_outputs[:])
                del console_outputs[:]
                
                with tf.name_scope('ComputeGradients'):
                    grads = train_step.compute_gradients(loss)
>>>>>>> 8aa79953
                tower_grads.append(grads)
                # note: only use batch stats from one GPU for batch_norm
                if i == 0:
                    bn_updates = tf.get_collection(tf.GraphKeys.UPDATE_OPS)
<<<<<<< HEAD
        ave_loss = tf.reduce_mean(tower_losses)
        average_additional = []
        for p in range(0, len(tower_additional)):
            average_additional.append(tf.reduce_mean(tower_additional[p]))
        ave_grads = util.average_grads(tower_grads)
        apply_grad_op = train_step.apply_gradients(ave_grads)
        # summary for visualisations
        # tracking current batch loss
        summaries = [tf.summary.scalar("total-loss", ave_loss)]
        for p in range(0, len(tower_additional)):
            summaries += [tf.summary.scalar(tower_additional_names[p].replace(" ", "_"), tower_additional[p])]
        # Track the moving averages of all trainable variables.
        variable_averages = tf.train.ExponentialMovingAverage(0.9)
        var_averages_op = variable_averages.apply(tf.trainable_variables())
        # batch norm variables moving mean and var
        batchnorm_updates_op = tf.group(*bn_updates)
=======
        with tf.name_scope('AccumulateGradients'):
            ave_grads = util.average_grads(tower_grads)
            apply_grad_op = train_step.apply_gradients(ave_grads)

        # Add averaged summaries
        console_outputs=graph.get_collection_ref(engine.logging.CONSOLE)
        console_outputs+=console_outputs_cache
        if len(tower_console_outputs)>1:
            # Averages are in name_scope for Tensorboard naming; summaries are outside for console naming
            with tf.name_scope('AccumulateConsoleLogs'): 
                averaged_summaries=[]
                for replicated_output in zip(*tower_console_outputs):
                    averaged_summaries.append([replicated_output[0].op.name+'_avg',tf.reduce_mean([o.op.inputs[1] for o in replicated_output])])
            for tag,avg in averaged_summaries:
                tf.summary.scalar(tag, avg,[engine.logging.CONSOLE,engine.logging.LOG])
        # Track the moving averages of all trainable variables.
        with tf.name_scope('MovingAverages'):
            variable_averages = tf.train.ExponentialMovingAverage(0.9)
            var_averages_op = variable_averages.apply(tf.trainable_variables())
            # batch norm variables moving mean and var
            batchnorm_updates_op = tf.group(*bn_updates)
>>>>>>> 8aa79953
        # primary operations
        init_op = tf.global_variables_initializer()
        train_op = tf.group(apply_grad_op,
                            var_averages_op,
                            batchnorm_updates_op)
<<<<<<< HEAD
        write_summary_op = tf.summary.merge(summaries)
        # saver
        variables_to_restore = variable_averages.variables_to_restore()
        saver = tf.train.Saver(max_to_keep=20, var_list=variables_to_restore)
=======
        logged_summaries = list(set([s for c in [engine.logging.LOG,engine.logging.CONSOLE] for s in tf.get_collection(c)]))
        write_summary_op = tf.summary.merge(logged_summaries)
        # saver
        variables_to_restore = variable_averages.variables_to_restore()
        saver = tf.train.Saver(max_to_keep=param.max_checkpoints, var_list=variables_to_restore)
>>>>>>> 8aa79953
        tf.Graph.finalize(graph)
    # run session
    config = tf.ConfigProto()
    config.log_device_placement = False
    config.allow_soft_placement = True
    # config.gpu_options.allow_growth = True
    start_time = time.time()
    with tf.Session(config=config, graph=graph) as sess:
        # prepare output directory
        if not os.path.exists(os.path.join(param.model_dir, 'models')):
            os.makedirs(os.path.join(param.model_dir, 'models'))
        root_dir = os.path.abspath(param.model_dir)
        # start or load session
        ckpt_name = os.path.join(root_dir, 'models', 'model.ckpt')
        if param.starting_iter > 0:
            model_str = '{}-{}'.format(ckpt_name, param.starting_iter)
            saver.restore(sess, model_str)
            print('Loading from {}...'.format(model_str))
        else:
            sess.run(init_op)
            print('Weights from random initialisations...')
        coord = tf.train.Coordinator()
        writer = tf.summary.FileWriter(os.path.join(root_dir, 'logs'),
                                       sess.graph)
        try:
            print('Filling the queue (this can take a few minutes)')
            train_batch_runner.run_threads(sess, coord, param.num_threads)
            for i in range(param.max_iter - param.starting_iter):
                local_time = time.time()
                if coord.should_stop():
                    break
<<<<<<< HEAD
                values = sess.run([train_op, ave_loss] + average_additional)
                current_iter = i + param.starting_iter
                iter_time = time.time() - local_time
                output_string = 'iter {:d}, loss={:.8f}'
                for p in range(0, len(tower_additional)):
                    output_string += ', ' + tower_additional_names[p] + '={:.8f}'
                output_string += ' ({:.3f}s)'
                format_string = [current_iter] + values[1::] + [iter_time]
                print(output_string.format(*format_string))
                if (current_iter % 20) == 0:
                    writer.add_summary(sess.run(write_summary_op), current_iter)
                    # ReconsAE(predictions, sess)
                    ReconsVAE(predictions, sess)
=======
                current_iter = i + param.starting_iter
                ops_to_run=[train_op]
                console_summaries=tf.get_collection(engine.logging.CONSOLE)
                ops_to_run += console_summaries
                if (current_iter % 20) == 0:
                    ops_to_run += [write_summary_op]
                values = sess.run(ops_to_run)[1:]
                if (current_iter % 20) == 0:
                    writer.add_summary(values.pop(), current_iter)
                summary_string = ''.join([engine.logging.console_summary_string(v) for v in values])
                iter_time = time.time() - local_time
                print(('iter {:d}{}, ({:.3f}s)').format(
                    current_iter, summary_string, iter_time))
>>>>>>> 8aa79953
                if (current_iter % param.save_every_n) == 0 and i > 0:
                    saver.save(sess, ckpt_name, global_step=current_iter)
                    print('Iter {} model saved at {}'.format(
                        current_iter, ckpt_name))
        except KeyboardInterrupt:
            print('User cancelled training')
        except tf.errors.OutOfRangeError as e:
            pass
        except Exception:
            import sys, traceback
            exc_type, exc_value, exc_traceback = sys.exc_info()
            traceback.print_exception(
                exc_type, exc_value, exc_traceback, file=sys.stdout)
        finally:
            saver.save(sess, ckpt_name, global_step=param.max_iter)
            print('Last iteration model saved at {}'.format(ckpt_name))
            print('training.py (time in second) {:.2f}'.format(
                time.time() - start_time))
            train_batch_runner.close_all()<|MERGE_RESOLUTION|>--- conflicted
+++ resolved
@@ -15,12 +15,7 @@
 from layer.loss import LossFunction
 from utilities import misc_common as util
 from utilities.input_placeholders import ImagePatch
-<<<<<<< HEAD
-from utilities.training_output import QuantitiesToMonitor
-from utilities.autoencoder_visualisations import ReconsVAE
-=======
 import engine.logging
->>>>>>> 8aa79953
 
 np.random.seed(seed=int(time.time()))
 
@@ -54,37 +49,13 @@
                 min_percentage=param.min_percentage,
                 max_percentage=param.max_percentage))
         # defines how to generate samples of the training element from volume
-<<<<<<< HEAD
-        if param.window_sampling == 'uniform':
-            sampler = UniformSampler(patch=patch_holder,
-                                     volume_loader=volume_loader,
-                                     patch_per_volume=param.sample_per_volume,
-                                     data_augmentation_methods=augmentations,
-                                     name='uniform_sampler')
-        elif param.window_sampling == 'selective':
-            # TODO check param, this is for segmentation problems only
-            spatial_location_check = SpatialLocationCheckLayer(
-                compulsory=((0), (0)),
-                minimum_ratio=param.min_sampling_ratio,
-                min_numb_labels=param.min_numb_labels,
-                padding=param.border,
-                name='spatial_location_check')
-            sampler = SelectiveSampler(
-                patch=patch_holder,
-                volume_loader=volume_loader,
-                spatial_location_check=spatial_location_check,
-                data_augmentation_methods=None,
-                patch_per_volume=param.sample_per_volume,
-                name="selective_sampler")
-
-=======
         with tf.name_scope('Sampling'):
             if param.window_sampling == 'uniform':
                 sampler = UniformSampler(patch=patch_holder,
-                                        volume_loader=volume_loader,
-                                        patch_per_volume=param.sample_per_volume,
-                                        data_augmentation_methods=augmentations,
-                                        name='uniform_sampler')
+                                         volume_loader=volume_loader,
+                                         patch_per_volume=param.sample_per_volume,
+                                         data_augmentation_methods=augmentations,
+                                         name='uniform_sampler')
             elif param.window_sampling == 'selective':
                 # TODO check param, this is for segmentation problems only
                 spatial_location_check = SpatialLocationCheckLayer(
@@ -100,7 +71,6 @@
                     data_augmentation_methods=None,
                     patch_per_volume=param.sample_per_volume,
                     name="selective_sampler")
->>>>>>> 8aa79953
         w_regularizer = None
         b_regularizer = None
         if param.reg_type.lower() == 'l2':
@@ -112,28 +82,12 @@
             w_regularizer = regularizers.l1_regularizer(param.decay)
             b_regularizer = regularizers.l1_regularizer(param.decay)
         net = net_class(num_classes=param.num_classes,
-<<<<<<< HEAD
                         w_regularizer=w_regularizer,
                         b_regularizer=b_regularizer,
                         acti_func=param.activation_function)
-=======
-                            w_regularizer=w_regularizer,
-                            b_regularizer=b_regularizer,
-                            acti_func=param.activation_function)
->>>>>>> 8aa79953
         loss_func = LossFunction(n_class=param.num_classes,
-                                loss_type=param.loss_type)
+                                 loss_type=param.loss_type)
         # construct train queue
-<<<<<<< HEAD
-        train_batch_runner = TrainEvalInputBuffer(
-            batch_size=param.batch_size,
-            capacity=max(param.queue_length, param.batch_size),
-            sampler=sampler,
-            shuffle=True)
-        # optimizer
-        train_step = tf.train.AdamOptimizer(learning_rate=param.lr)
-        tower_losses, tower_grads = [], []
-=======
         with tf.name_scope('DataQueue'):
             train_batch_runner = TrainEvalInputBuffer(
                 batch_size=param.batch_size,
@@ -144,7 +98,6 @@
         with tf.name_scope('Optimizer'):
             train_step = tf.train.AdamOptimizer(learning_rate=param.lr)
         tower_grads = []
->>>>>>> 8aa79953
         train_pairs = train_batch_runner.pop_batch_op
         images, labels = train_pairs['Sampling/images'], train_pairs['Sampling/labels']
         if "weight_maps" in train_pairs:
@@ -152,126 +105,82 @@
         else:
             weight_maps = None
         # Scalar summaries for the console are averaged over GPU runs
-        console_outputs=graph.get_collection_ref(engine.logging.CONSOLE)
-        console_outputs_cache=console_outputs[:]
+        console_outputs = graph.get_collection_ref(engine.logging.CONSOLE)
+        console_outputs_cache = console_outputs[:]
         del console_outputs[:]
-        tower_console_outputs=[]
-        
+        tower_console_outputs = []
+
         for i in range(0, max(param.num_gpus, 1)):
             with tf.device("/{}:{}".format(device_str, i)):
                 predictions = net(images, is_training=True)
-<<<<<<< HEAD
-                loss = loss_func(predictions, labels, weight_maps)
-                if param.decay > 0:
-                    reg_losses = graph.get_collection(
-                        tf.GraphKeys.REGULARIZATION_LOSSES)
-                    reg_loss = tf.reduce_mean([tf.reduce_mean(reg_loss)
-                                               for reg_loss in reg_losses])
-                    loss = loss + reg_loss
-                # TODO compute miss for dfferent target types
-                grads = train_step.compute_gradients(loss)
-                tower_losses.append(loss)
-                # Get the list of quantities to monitor during training
-                if hasattr(net, 'quantities_to_monitor'):
-                    [tower_additional, tower_additional_names] = QuantitiesToMonitor(predictions,
-                                                                                     labels,
-                                                                                     net.quantities_to_monitor)
-                else:
-                    [tower_additional, tower_additional_names] = QuantitiesToMonitor(predictions, labels, {})
-=======
                 with tf.name_scope('Loss'):
                     loss = loss_func(predictions, labels, weight_maps)
                     if param.decay > 0:
                         reg_losses = graph.get_collection(
                             tf.GraphKeys.REGULARIZATION_LOSSES)
                         reg_loss = tf.reduce_mean([tf.reduce_mean(reg_loss)
-                                                for reg_loss in reg_losses])
+                                                   for reg_loss in reg_losses])
                         loss = loss + reg_loss
-                tf.summary.scalar('loss',loss,[engine.logging.CONSOLE,engine.logging.LOG])
+                tf.summary.scalar('loss', loss, [engine.logging.CONSOLE, engine.logging.LOG])
 
                 ##################
                 # This should probably be refactored into an application class
                 # Averages are in name_scope for Tensorboard naming; summaries are outside for console naming
                 with tf.name_scope('ConsoleLogging'):
-                    logs=[]
+                    logs = []
                     if param.application_type == 'segmentation':
                         # TODO compute miss for dfferent target types
                         logs.append(['miss', tf.reduce_mean(tf.cast(
-                              tf.not_equal(tf.argmax(predictions, -1), labels[..., 0]),
-                              dtype=tf.float32))])
-                for tag,val in logs:
-                    tf.summary.scalar(tag,val,[engine.logging.CONSOLE,engine.logging.LOG])
-                ################## 
+                            tf.not_equal(tf.argmax(predictions, -1), labels[..., 0]),
+                            dtype=tf.float32))])
+                for tag, val in logs:
+                    tf.summary.scalar(tag, val, [engine.logging.CONSOLE, engine.logging.LOG])
+                ##################
 
                 # record and clear summaries
-                console_outputs=graph.get_collection_ref(engine.logging.CONSOLE)
+                console_outputs = graph.get_collection_ref(engine.logging.CONSOLE)
                 tower_console_outputs.append(console_outputs[:])
                 del console_outputs[:]
-                
+
                 with tf.name_scope('ComputeGradients'):
                     grads = train_step.compute_gradients(loss)
->>>>>>> 8aa79953
                 tower_grads.append(grads)
                 # note: only use batch stats from one GPU for batch_norm
                 if i == 0:
                     bn_updates = tf.get_collection(tf.GraphKeys.UPDATE_OPS)
-<<<<<<< HEAD
-        ave_loss = tf.reduce_mean(tower_losses)
-        average_additional = []
-        for p in range(0, len(tower_additional)):
-            average_additional.append(tf.reduce_mean(tower_additional[p]))
-        ave_grads = util.average_grads(tower_grads)
-        apply_grad_op = train_step.apply_gradients(ave_grads)
-        # summary for visualisations
-        # tracking current batch loss
-        summaries = [tf.summary.scalar("total-loss", ave_loss)]
-        for p in range(0, len(tower_additional)):
-            summaries += [tf.summary.scalar(tower_additional_names[p].replace(" ", "_"), tower_additional[p])]
-        # Track the moving averages of all trainable variables.
-        variable_averages = tf.train.ExponentialMovingAverage(0.9)
-        var_averages_op = variable_averages.apply(tf.trainable_variables())
-        # batch norm variables moving mean and var
-        batchnorm_updates_op = tf.group(*bn_updates)
-=======
         with tf.name_scope('AccumulateGradients'):
             ave_grads = util.average_grads(tower_grads)
             apply_grad_op = train_step.apply_gradients(ave_grads)
 
         # Add averaged summaries
-        console_outputs=graph.get_collection_ref(engine.logging.CONSOLE)
-        console_outputs+=console_outputs_cache
-        if len(tower_console_outputs)>1:
+        console_outputs = graph.get_collection_ref(engine.logging.CONSOLE)
+        console_outputs += console_outputs_cache
+        if len(tower_console_outputs) > 1:
             # Averages are in name_scope for Tensorboard naming; summaries are outside for console naming
-            with tf.name_scope('AccumulateConsoleLogs'): 
-                averaged_summaries=[]
+            with tf.name_scope('AccumulateConsoleLogs'):
+                averaged_summaries = []
                 for replicated_output in zip(*tower_console_outputs):
-                    averaged_summaries.append([replicated_output[0].op.name+'_avg',tf.reduce_mean([o.op.inputs[1] for o in replicated_output])])
-            for tag,avg in averaged_summaries:
-                tf.summary.scalar(tag, avg,[engine.logging.CONSOLE,engine.logging.LOG])
+                    averaged_summaries.append([replicated_output[0].op.name + '_avg',
+                                               tf.reduce_mean([o.op.inputs[1] for o in replicated_output])])
+            for tag, avg in averaged_summaries:
+                tf.summary.scalar(tag, avg, [engine.logging.CONSOLE, engine.logging.LOG])
         # Track the moving averages of all trainable variables.
         with tf.name_scope('MovingAverages'):
             variable_averages = tf.train.ExponentialMovingAverage(0.9)
             var_averages_op = variable_averages.apply(tf.trainable_variables())
             # batch norm variables moving mean and var
             batchnorm_updates_op = tf.group(*bn_updates)
->>>>>>> 8aa79953
         # primary operations
         init_op = tf.global_variables_initializer()
         train_op = tf.group(apply_grad_op,
                             var_averages_op,
                             batchnorm_updates_op)
-<<<<<<< HEAD
-        write_summary_op = tf.summary.merge(summaries)
-        # saver
-        variables_to_restore = variable_averages.variables_to_restore()
-        saver = tf.train.Saver(max_to_keep=20, var_list=variables_to_restore)
-=======
-        logged_summaries = list(set([s for c in [engine.logging.LOG,engine.logging.CONSOLE] for s in tf.get_collection(c)]))
+        logged_summaries = list(
+            set([s for c in [engine.logging.LOG, engine.logging.CONSOLE] for s in tf.get_collection(c)]))
         write_summary_op = tf.summary.merge(logged_summaries)
         # saver
         variables_to_restore = variable_averages.variables_to_restore()
         saver = tf.train.Saver(max_to_keep=param.max_checkpoints, var_list=variables_to_restore)
->>>>>>> 8aa79953
         tf.Graph.finalize(graph)
     # run session
     config = tf.ConfigProto()
@@ -303,24 +212,9 @@
                 local_time = time.time()
                 if coord.should_stop():
                     break
-<<<<<<< HEAD
-                values = sess.run([train_op, ave_loss] + average_additional)
                 current_iter = i + param.starting_iter
-                iter_time = time.time() - local_time
-                output_string = 'iter {:d}, loss={:.8f}'
-                for p in range(0, len(tower_additional)):
-                    output_string += ', ' + tower_additional_names[p] + '={:.8f}'
-                output_string += ' ({:.3f}s)'
-                format_string = [current_iter] + values[1::] + [iter_time]
-                print(output_string.format(*format_string))
-                if (current_iter % 20) == 0:
-                    writer.add_summary(sess.run(write_summary_op), current_iter)
-                    # ReconsAE(predictions, sess)
-                    ReconsVAE(predictions, sess)
-=======
-                current_iter = i + param.starting_iter
-                ops_to_run=[train_op]
-                console_summaries=tf.get_collection(engine.logging.CONSOLE)
+                ops_to_run = [train_op]
+                console_summaries = tf.get_collection(engine.logging.CONSOLE)
                 ops_to_run += console_summaries
                 if (current_iter % 20) == 0:
                     ops_to_run += [write_summary_op]
@@ -331,7 +225,6 @@
                 iter_time = time.time() - local_time
                 print(('iter {:d}{}, ({:.3f}s)').format(
                     current_iter, summary_string, iter_time))
->>>>>>> 8aa79953
                 if (current_iter % param.save_every_n) == 0 and i > 0:
                     saver.save(sess, ckpt_name, global_step=current_iter)
                     print('Iter {} model saved at {}'.format(
