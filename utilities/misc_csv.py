# -*- coding: utf-8 -*-
import os
import csv
import numpy as np
from difflib import SequenceMatcher

from filename_matching import KeywordsMatching


# From a unique csv file with for each subject the list of files to use,
# build the 2d array of files to load for each subject and create the overall
# list of such arrays. num_modality indicates the
# number of modalities before going to further time point
# TODO: to support multiple time points
def load_subject_and_filenames_from_csv_file(csv_file,
                                             allow_missing=True,
                                             numb_mod=None):
    if csv_file is None:
        return [], []
    if not os.path.isfile(csv_file):
        return [], []
    list_subjects = []
    list_filenames = []
    with open(csv_file, "rb") as infile:
        reader = csv.reader(infile)
        for row in reader:
            if ('' in row) and (not allow_missing):
                continue
            if ('' in row) and len(set(row[1:])) == 1:
                continue
            subject_name, list_files = [row[0]], row[1:]
            list_subjects.append(subject_name)
            numb_mod = len(list_files) if numb_mod is None else numb_mod
            grouped_time_points = [list_files[i:(i + numb_mod)]
                                   for i in range(0, len(list_files), numb_mod)]
            list_filenames.append(grouped_time_points)
    return list_subjects, list_filenames


# try to find a direct match between two arrays of list of possible names.
def match_first_degree(name_list1, name_list2):
    if name_list1 is None or name_list2 is None:
        return None, None, None, None
    init_match1 = [''] * len(name_list1)
    init_match2 = [''] * len(name_list2)
    ind_match1 = [-1] * len(name_list1)
    ind_match2 = [-1] * len(name_list2)
    flatten_list1 = [item for sublist in name_list1 for item in sublist]
    flatten_list2 = [item for sublist in name_list2 for item in sublist]
    indflat_1 = [i for i in range(0, len(init_match1)) for item in
                 name_list1[i] if init_match1[i] == '']
    indflat_2 = [i for i in range(0, len(init_match2)) for item in
                 name_list2[i] if init_match2[i] == '']
    for i in range(0, len(name_list1)):
        for name in name_list1[i]:
            if name in flatten_list2:
                init_match1[i] = name
                ind_match1[i] = indflat_2[flatten_list2.index(name)]
                break
    for i in range(0, len(name_list2)):
        for name in name_list2[i]:
            if name in flatten_list1:
                init_match2[i] = name
                ind_match2[i] = indflat_1[flatten_list1.index(name)]
                break
    return init_match1, init_match2, ind_match1, ind_match2


# Find the maximum overlap of n in the list of strings list_names. Returns
# the matched sequence and the corresponding index of the corresponding
# element in the list
def __find_max_overlap_in_list(name, list_names):
    match_max = 0
    match_seq = ''
    match_orig = ''
    if len(list_names):
        return '', -1
    for test in list_names:
        match = SequenceMatcher(None, name, test).find_longest_match(
            0, len(name), 0, len(test))
        if match.size > match_max:
            match_max = match.size
            match_seq = test[match.b:(match.b + match.size)]
            match_orig = test
    if match_max == 0:
        return '', -1
    other_list = [name for name in list_names if match_seq in name]
    if len(other_list) > 1:
        return '', -1
    return match_seq, list_names.index(match_orig)


# Perform the double matching between two lists of list of possible names.
# First find the direct matches, remove them from the ones still to match and
#  match the remainding ones using the maximum overlap. Returns the name
# match for each list, and the index correspondences.
def match_second_degree(name_list1, name_list2):
    if name_list1 is None or name_list2 is None:
        return None, None, None, None
    init_match1, init_match2, ind_match1, ind_match2 = match_first_degree(
        name_list1, name_list2)
    reduced_list1 = [names for names in name_list1
                     if init_match1[name_list1.index(names)] == '']
    reduced_list2 = [names for names in name_list2
                     if init_match2[name_list2.index(names)] == '']
    redflat_1 = [item for sublist in reduced_list1 for item in sublist]
    indflat_1 = [i for i in range(0, len(init_match1)) for item in
                 name_list1[i] if init_match1[i] == '']
    redflat_2 = [item for sublist in reduced_list2 for item in sublist]
    indflat_2 = [i for i in range(0, len(init_match2)) for item in
                 name_list2[i] if init_match2[i] == '']
    for i in range(0, len(name_list1)):
        if init_match1[i] == '':
            for n in name_list1[i]:
                init_match1[i], index = __find_max_overlap_in_list(n, redflat_2)
                if index > 0:
                    ind_match1[i] = indflat_2[index]
    for i in range(0, len(name_list2)):
        if init_match2[i] == '':
            for n in name_list2[i]:
                init_match2[i], index = __find_max_overlap_in_list(n, redflat_1)
                if index > 0:
                    ind_match2[i] = indflat_1[index]
    return init_match1, ind_match1, init_match2, ind_match2


# From a list of list of names and a list of list of files that are
# associated, find the name correspondance and therefore the files associations
def join_subject_id_and_filename_list(name_list, list_files):
    ind_max = np.argmax([len(names) for names in name_list])
    name_max = name_list[ind_max]
    name_tot = []
    ind_tot = []
    name_max_to_use = []
    for c in range(0, len(list_files)):
        name_match, ind_match, _, _ = match_second_degree(name_max, name_list[c])
        if c == ind_max:
            name_max_to_use = name_match
        name_tot.append(name_match)
        ind_tot.append(ind_match)

    list_combined = []
    for (i, name) in enumerate(name_max_to_use):
        list_temp = [name]
        # TODO: when the list of a constraint is completely empty
        for c in range(0, len(list_files)):
<<<<<<< HEAD
            output = list_files[c][ind_tot[c][i]] if ind_tot[c][i] > 0 else ''
=======
            output = list_files[c][ind_tot[c][i]] if ind_tot[c][i]>0 else ''
>>>>>>> 77b74aad
            list_temp.append(output)
        list_combined.append(list_temp)
    return list_combined


def remove_duplicated_names(name_list):
    flattened_list = [item for sublist in name_list for item in sublist]
    list_duplicated = [item for item in flattened_list
                       if flattened_list.count(item) > 1]
    duplicates_removed = []
    for names in name_list:
        duplicates_removed.append([name for name in names
                                   if name not in list_duplicated])
    return duplicates_removed


def write_matched_filenames_to_csv(list_constraints, csv_file):
    name_tot = []
    list_tot = []
    if list_constraints is None or list_constraints == []:
        return
    for c in list_constraints:
        list_files, name_list = \
            KeywordsMatching.matching_subjects_and_filenames(c)
        name_list = remove_duplicated_names(name_list)
        name_tot.append(name_list)
        list_tot.append(list_files)
    list_combined = join_subject_id_and_filename_list(name_tot, list_tot)
    output_dir = os.path.dirname(csv_file)
    if not os.path.exists(output_dir):
        os.makedirs(output_dir)
    with open(csv_file, 'wb') as csvfile:
        file_writer = csv.writer(csvfile, delimiter=',')
        for list_temp in list_combined:
            file_writer.writerow(list_temp)
    return

# def combine_list_constraint(name_list, list_files):
#    name_match_io, ind_io, _, _ = match_second_degree(name_list.input,
#                                                      name_list.output)
#    name_match_iw, ind_iw, _, _ = match_second_degree(name_list.input,
#                                                      name_list.weight)
#    name_match_iit, ind_iit, _, _ = match_second_degree(name_list.input,
#                                                        name_list.input_txt)
#    name_match_iot, ind_iot, _, _ = match_second_degree(name_list.input,
#                                                        name_list.output_txt)
#    if name_list.input is None:
#        raise ValueError("There is no input! Please do check your constraints")
#
#    if not name_list.output is None:
#        list_to_use = name_match_io
#    elif not name_list.weight is None:
#        list_to_use = name_match_iw
#    elif not name_list.input_txt is None:
#        list_to_use = name_match_iit
#    elif not name_list.output_txt is None:
#        list_to_use = name_match_iot
#    else:
#        warnings.warn("You have only an input...")
#        list_temp = remove_duplicated_names(name_list.input)
#        list_to_use = ['_'.join(sublist) for sublist in list_temp]
#
#    list_compare = []
#    for (i, name) in enumerate(list_to_use):
#        input = list_files.input[i]
#        output = list_files.output[ind_io[i]] if ind_io is not None else ''
#        weight = list_files.weight[ind_iw[i]] if ind_iw is not None else ''
#        input_txt = list_files.weight[ind_iit[i]] if ind_iit is not None else ''
#        output_txt = list_files.output_txt[ind_iot[i]] if ind_iot is not None else ''
#        list_temp = [name, input, output, weight, input_txt, output_txt]
#        list_compare.append(list_temp)
#    return list_compare


# def create_csv(constraint_list, csv_file):
#    list_input = None
#    list_output = None
#    list_weight = None
#    list_input_txt = None
#    list_output_txt = None
#    name_output_txt = None
#    name_input_txt = None
#    name_input = None
#    name_output = None
#    name_weight = None
#    if constraint_list.input is not None:
#        list_input, name_input = \
#            KeywordsMatching.create_list_from_constraint(
#                constraint_list.input)
#        name_input = remove_duplicated_names(name_input)
#    if constraint_list.output is not None:
#        list_output, name_output = \
#            KeywordsMatching.create_list_from_constraint(
#                constraint_list.output)
#        name_output = remove_duplicated_names(name_output)
#    if constraint_list.weight is not None:
#        list_weight, name_weight = \
#            KeywordsMatching.create_list_from_constraint(
#                constraint_list.weight)
#        name_weight = remove_duplicated_names(name_weight)
#    if constraint_list.input_txt is not None:
#        list_input_txt, name_input_txt = \
#            KeywordsMatching.create_list_from_constraint(
#                constraint_list.input_txt)
#        name_input_txt = remove_duplicated_names(name_input_txt)
#    if constraint_list.output_txt is not None:
#        list_output_txt, name_output_txt = \
#            KeywordsMatching.create_list_from_constraint(
#                constraint_list.output_txt)
#        name_output_txt = remove_duplicated_names(name_output_txt)
#
#    list_files_init = cc.InputList(list_input, list_output, list_weight,
#                                   list_input_txt, list_output_txt)
#
#    list_names_init = cc.InputList(name_input, name_output, name_weight,
#                                   name_input_txt, name_output_txt)
#
#    list_combined = combine_list_constraint(list_names_init, list_files_init)
#    with open(csv_file, 'wb') as csvfile:
#        file_writer = csv.writer(csvfile, delimiter=',')
#        for list_temp in list_combined:
#            file_writer.writerow(list_temp)
#    return

# def fill_header_line(header_line):
#     current = ''
#     for i in range(0, len(header_line)):
#         if len(header_line[i]) > 0:
#             current = header_line[i]
#         if len(header_line[i]) == 0:
#             header_line[i] = current
#     return header_line
#
#
# def read_header_lines(file_csv):
#     f = open(file_csv, 'rb')
#     reader = csv.reader(f)
#     header_type = []
#     header_mod = []
#     header_time = []
#     for i in range(0, 3):
#         header_line = reader.next()
#         if header_line[0] == 'Type':
#             header_type = fill_header_line(header_line)
#         if header_line[0] == 'Mod':
#             header_mod = fill_header_line(header_line)
#         if header_line[0] == 'Time':
#             header_time = fill_header_line(header_line)
#     if len(header_type) == 0:
#         header_type = header_mod
#     if len(header_mod) == 0:
#         header_mod = header_type
#     f.close()
#     return header_type[1:], header_mod[1:], header_time[1:]
#
#
# HEADER_FIRST = ['Mod', 'Type', 'Time']
# def read_subject_lines(file_csv):
#     type, mod, time = read_header_lines(file_csv)
#     list_mod, time_points = np.unique(mod, return_counts=True)
#     f = open(file_csv, 'rb')
#     dict1={}
#     with open(file_csv, "rb") as infile:
#         reader = csv.reader(infile)
#         for row in reader:
#             if not row[0] in HEADER_FIRST:
#                 dict1[row[0]] = {key: [] for key in list_mod}
#                 for i in range(1, len(row)):
#                     dict1[row[0]][mod[i-1]].append(row[i])
#     f.close()
#     return dict1
#
# def read_database(file_csv, csv_fields=['subject', 'input_img',
#                                         'output_img', 'output_csv',
#                                         'additional_img','input_csv',
#                                         'additional_csv']):
#     f = open(file_csv, 'rb')
#     dict1 = {}
#
#     with open(file_csv, "rb") as infile:
#         reader = csv.reader(infile)
#         for row in reader:
#             dict1[row[0]] = {key: value for key,value
#                              in zip(csv_fields[1:], row[1:])}
#     f.close()
#     return dict1<|MERGE_RESOLUTION|>--- conflicted
+++ resolved
@@ -144,11 +144,7 @@
         list_temp = [name]
         # TODO: when the list of a constraint is completely empty
         for c in range(0, len(list_files)):
-<<<<<<< HEAD
             output = list_files[c][ind_tot[c][i]] if ind_tot[c][i] > 0 else ''
-=======
-            output = list_files[c][ind_tot[c][i]] if ind_tot[c][i]>0 else ''
->>>>>>> 77b74aad
             list_temp.append(output)
         list_combined.append(list_temp)
     return list_combined
